[tool.poetry]
name = "uqlm"
<<<<<<< HEAD
version = "0.1.8"
=======
version = "0.1.7"
>>>>>>> 34a861c5
description = "UQLM (Uncertainty Quantification for Language Models) is a Python package for UQ-based LLM hallucination detection."
authors = ["Dylan Bouchard <dylan.bouchard@cvshealth.com>", "Mohit Singh Chauhan <mohitsingh.chauhan@cvshealth.com>"]
maintainers = [
    "Dylan Bouchard <dbouchard92@gmail.com>", 
    "Mohit Singh Chauhan <mohitcek@gmail.com>",
    "David Skarbrevik <skarbrevik@gmail.com>",
    "Ho-Kyeong Ra <doyajii1@gmail.com>",
    "Viren Bajaj <virenbajaj4@gmail.com>",
    "Zeya Ahmad <zeyahmd@gmail.com>"
]
readme = "README.md"
packages = [
    { include = "uqlm" },
    { include = "uqlm/scorers" },
    { include = "uqlm/judges" },
    { include = "uqlm/black_box" },
    { include = "uqlm/resources" },
    { include = "uqlm/utils" },
]

[tool.poetry.dependencies]
python = ">=3.9,<3.13"
langchain = "^0.3.7"
transformers = "^4.45.2"
scikit-learn = "^1.5.2"
numpy = "^1.26.4"
matplotlib = "^3.9.2"
optuna = "^4.0.0"
bert-score = "^0.3.0"
pandas = "^2.2.3"
sentence-transformers = "^3.4.0"
datasets = "^3.3.2"
tf-keras = "^2.19.0"


[tool.poetry.group.dev]
optional = true

[tool.poetry.group.dev.dependencies]
python-dotenv = "^1.0.1"
ipywidgets = "^8.1.5"
ruff = "0.9.7"
pre-commit = "^4.1.0"
ipykernel = "^6.29.5"

[tool.poetry.group.test]
optional = true

[tool.poetry.group.test.dependencies]
ipykernel = "^6.29.5"
langchain-openai = "^0.3.6"
pytest = "^8.3.5"
langchain-google-vertexai = "^2.0.14"
datasets = "^3.3.2"
pytest-asyncio = "^0.25.3"
pytest-cov = "^6.0.0"
bleurt = { git = "https://github.com/google-research/bleurt.git", branch = "master" }

[tool.pytest.ini_options]
markers = [
    "asyncio"
]

[build-system]
requires = ["poetry-core"]
build-backend = "poetry.core.masonry.api"


[tool.ruff]
# Exclude a variety of commonly ignored directories.
exclude = [
    ".bzr",
    ".direnv",
    ".eggs",
    ".git",
    ".git-rewrite",
    ".hg",
    ".ipynb_checkpoints",
    ".mypy_cache",
    ".nox",
    ".pants.d",
    ".pyenv",
    ".pytest_cache",
    ".pytype",
    ".ruff_cache",
    ".svn",
    ".tox",
    ".venv",
    ".vscode",
    "__pypackages__",
    "_build",
    "buck-out",
    "build",
    "dist",
    "node_modules",
    "site-packages",
    "venv",
]
# Core settings
line-length = 400

[tool.ruff.lint]
#What rules to enable
select = ["E", "F"]
# E = pycodestyle errors
# F = pyflakes
# I = isort (import sorting)
# B = bugbear (best practices)
# UP = pyupgrade (modernization)
# D = pydocstyle (docstring rules)
# S = bandit (security)

#What rules to ignore
ignore = []


[tool.ruff.format]
quote-style = "double"
indent-style = "space"
skip-magic-trailing-comma = true
line-ending = "lf"
docstring-code-format = true<|MERGE_RESOLUTION|>--- conflicted
+++ resolved
@@ -1,10 +1,6 @@
 [tool.poetry]
 name = "uqlm"
-<<<<<<< HEAD
 version = "0.1.8"
-=======
-version = "0.1.7"
->>>>>>> 34a861c5
 description = "UQLM (Uncertainty Quantification for Language Models) is a Python package for UQ-based LLM hallucination detection."
 authors = ["Dylan Bouchard <dylan.bouchard@cvshealth.com>", "Mohit Singh Chauhan <mohitsingh.chauhan@cvshealth.com>"]
 maintainers = [
